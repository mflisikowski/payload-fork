--- conflicted
+++ resolved
@@ -5,21 +5,6 @@
 import lexicalComposerContextImport from '@lexical/react/LexicalComposerContext.js'
 const { useLexicalComposerContext } = lexicalComposerContextImport
 import { getTranslation } from '@payloadcms/translations'
-<<<<<<< HEAD
-=======
-import {
-  Drawer,
-  Form,
-  type FormProps,
-  FormSubmit,
-  RenderFields,
-  getFormState,
-  useConfig,
-  useDocumentInfo,
-  useFieldPath,
-  useTranslation,
-} from '@payloadcms/ui'
->>>>>>> 6afb4ccf
 import lexicalImport from 'lexical'
 const { $getNodeByKey } = lexicalImport
 import type { FormProps } from '@payloadcms/ui/forms/Form'
