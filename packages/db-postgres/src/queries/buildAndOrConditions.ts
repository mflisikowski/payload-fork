<<<<<<< HEAD
import { Where } from 'payload/types';
import { Field } from 'payload/dist/fields/config/types';
import { SQL } from 'drizzle-orm';
import { parseParams } from './parseParams';
import { GenericColumn, PostgresAdapter } from '../types';
import { BuildQueryJoins } from './buildQuery';

export async function buildAndOrConditions({
  joins,
  where,
  adapter,
  locale,
  fields,
  tableName,
  selectFields,
}: {
  joins: BuildQueryJoins,
  where: Where[],
  collectionSlug?: string,
  globalSlug?: string,
  adapter: PostgresAdapter
  locale?: string,
  fields: Field[],
  tableName: string,
  selectFields: Record<string, GenericColumn>
=======
import type { SQL } from 'drizzle-orm'
import type { Field } from 'payload/types'
import type { Where } from 'payload/types'

import type { PostgresAdapter } from '../types'

import { parseParams } from './parseParams'

export async function buildAndOrConditions({
  adapter,
  collectionSlug,
  fields,
  globalSlug,
  locale,
  where,
}: {
  adapter: PostgresAdapter
  collectionSlug?: string
  fields: Field[]
  globalSlug?: string
  locale?: string
  where: Where[]
>>>>>>> 48398db2
}): Promise<SQL[]> {
  const completedConditions = []
  // Loop over all AND / OR operations and add them to the AND / OR query param
  // Operations should come through as an array
  // eslint-disable-next-line no-restricted-syntax
  for (const condition of where) {
    // If the operation is properly formatted as an object
    if (typeof condition === 'object') {
      // eslint-disable-next-line no-await-in-loop
      const result = await parseParams({
<<<<<<< HEAD
        joins,
        where: condition,
        adapter,
        locale,
        fields,
        tableName,
        selectFields,
      });
      if (result && Object.keys(result).length > 0) {
        completedConditions.push(result);
=======
        adapter,
        collectionSlug,
        fields,
        globalSlug,
        locale,
        where: condition,
      })
      if (Object.keys(result).length > 0) {
        completedConditions.push(result)
>>>>>>> 48398db2
      }
    }
  }
  return completedConditions
}<|MERGE_RESOLUTION|>--- conflicted
+++ resolved
@@ -1,4 +1,3 @@
-<<<<<<< HEAD
 import { Where } from 'payload/types';
 import { Field } from 'payload/dist/fields/config/types';
 import { SQL } from 'drizzle-orm';
@@ -10,7 +9,7 @@
   joins,
   where,
   adapter,
-  locale,
+  collectionSlug,
   fields,
   tableName,
   selectFields,
@@ -24,30 +23,6 @@
   fields: Field[],
   tableName: string,
   selectFields: Record<string, GenericColumn>
-=======
-import type { SQL } from 'drizzle-orm'
-import type { Field } from 'payload/types'
-import type { Where } from 'payload/types'
-
-import type { PostgresAdapter } from '../types'
-
-import { parseParams } from './parseParams'
-
-export async function buildAndOrConditions({
-  adapter,
-  collectionSlug,
-  fields,
-  globalSlug,
-  locale,
-  where,
-}: {
-  adapter: PostgresAdapter
-  collectionSlug?: string
-  fields: Field[]
-  globalSlug?: string
-  locale?: string
-  where: Where[]
->>>>>>> 48398db2
 }): Promise<SQL[]> {
   const completedConditions = []
   // Loop over all AND / OR operations and add them to the AND / OR query param
@@ -58,28 +33,16 @@
     if (typeof condition === 'object') {
       // eslint-disable-next-line no-await-in-loop
       const result = await parseParams({
-<<<<<<< HEAD
         joins,
         where: condition,
         adapter,
-        locale,
+        collectionSlug,
         fields,
         tableName,
         selectFields,
       });
       if (result && Object.keys(result).length > 0) {
         completedConditions.push(result);
-=======
-        adapter,
-        collectionSlug,
-        fields,
-        globalSlug,
-        locale,
-        where: condition,
-      })
-      if (Object.keys(result).length > 0) {
-        completedConditions.push(result)
->>>>>>> 48398db2
       }
     }
   }
