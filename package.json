--- conflicted
+++ resolved
@@ -26,12 +26,9 @@
     "express-fileupload": "^1.1.1-alpha.1",
     "express-graphql": "^0.7.1",
     "express-validation": "^1.0.2",
-<<<<<<< HEAD
-=======
     "file-loader": "^1.1.11",
     "graphql": "^14.2.1",
     "graphql-tools": "^4.0.4",
->>>>>>> 9a857891
     "http-status": "^1.2.0",
     "ignore-styles": "^5.0.1",
     "image-size": "^0.7.1",
