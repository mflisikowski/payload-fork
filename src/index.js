<<<<<<< HEAD
const mongoose = require('mongoose');
const passportLocalMongoose = require('passport-local-mongoose');
const connectMongoose = require('./init/connectMongoose');
const registerExpressMiddleware = require('./init/registerExpressMiddleware');
const initPassport = require('./init/passport');
const initCORS = require('./init/cors');
const initUploads = require('./init/uploads');
const initWebpack = require('./init/webpack');
const initUserAuth = require('./auth/init');
const baseUserFields = require('./auth/baseFields');
const baseUploadFields = require('./uploads/baseUploadFields');
const baseImageFields = require('./uploads/baseImageFields');
const registerUploadRoutes = require('./uploads/routes');
const registerConfigRoute = require('./routes/config');
const validateCollection = require('./collections/validate');
const buildCollectionSchema = require('./collections/buildSchema');
const registerCollectionRoutes = require('./collections/registerRoutes');
const validateGlobals = require('./globals/validate');
const registerGlobalSchema = require('./globals/registerSchema');
const registerGlobalRoutes = require('./globals/registerRoutes');
=======
import mongoose from 'mongoose';
import passportLocalMongoose from 'passport-local-mongoose';
import connectMongoose from './init/connectMongoose';
import registerExpressMiddleware from './init/registerExpressMiddleware';
import initPassport from './init/passport';
import initCORS from './init/cors';
import initUploads from './init/uploads';
import initWebpack from './init/webpack';
import initUserAuth from './auth/init';
import baseUserFields from './auth/baseFields';
import baseUploadFields from './uploads/baseUploadFields';
import baseImageFields from './uploads/baseImageFields';
import registerUploadRoutes from './uploads/routes';
import registerConfigRoute from './routes/config';
import validateCollection from './collections/validate';
import buildCollectionSchema from './collections/buildSchema';
import registerCollectionRoutes from './collections/registerRoutes';
import validateGlobals from './globals/validate';
import registerGlobalSchema from './globals/registerSchema';
import registerGlobalRoutes from './globals/registerRoutes';
import mongooseHidden from "mongoose-hidden";
>>>>>>> 986e26c0

class Payload {
  constructor(options) {
<<<<<<< HEAD
    this.collections = {};
    this.registerUser.bind(this);
    this.registerUpload.bind(this);
    this.registerGlobals.bind(this);
    this.getCollections.bind(this);
    this.getGlobals.bind(this);

    // Setup & inititalization
=======
    // Setup & initialization
>>>>>>> 986e26c0
    connectMongoose(options.config.mongoURL);
    registerExpressMiddleware(options);
    initPassport(options.app);
    initUploads(options);
    initCORS(options);
    registerConfigRoute(options, this.getCollections, this.getGlobals);

    // Bind options, app, router
    this.config = options.config;
    this.app = options.app;
    this.router = options.router;

    // Register and bind required collections
    this.registerUser();
    this.registerUpload();

    // Register custom collections
    this.config.collections.forEach((collection) => {
      validateCollection(collection, this.collections);

      this.collections[collection.slug] = {
        model: mongoose.model(collection.slug, buildCollectionSchema(collection, this.config)),
        config: collection,
      };

      registerCollectionRoutes(this.collections[collection.slug], this.router);
    });

    // Register globals
    this.registerGlobals(this.config.globals);

    // Enable client webpack
    if (!this.config.disableAdmin) initWebpack(options);
  }

  registerUser() {
    this.config.user.fields.push(...baseUserFields);
    const userSchema = buildCollectionSchema(this.config.user, this.config);
    userSchema.plugin(passportLocalMongoose, { usernameField: this.config.user.useAsUsername });

    this.User = mongoose.model(this.config.user.labels.singular, userSchema);
    initUserAuth(this.User, this.config, this.router);
    registerCollectionRoutes({
      model: this.User,
      config: this.config.user,
    }, this.router);
  };

<<<<<<< HEAD
  registerUpload() {
=======
  registerUpload = () => {
    // TODO: mongooseHidden on our upload model is hiding all the fields
>>>>>>> 986e26c0
    const uploadSchema = buildCollectionSchema(
      this.config.upload,
      this.config,
      { discriminatorKey: 'type' },
    );

    uploadSchema.add(baseUploadFields);

    const imageSchema = new mongoose.Schema(baseImageFields, {
      discriminatorKey: 'type',
    });

    this.Upload = mongoose.model(this.config.upload.labels.singular, uploadSchema);
    // TODO: image type hard coded, but in the future we need some way of customizing how uploads are handled in customizable pattern
    this.Upload.discriminator('image', imageSchema);

    registerUploadRoutes(this.Upload, this.config, this.router);

    registerCollectionRoutes({
      model: this.Upload,
      config: this.config.upload,
    }, this.router);
  };

  registerGlobals(globals) {
    validateGlobals(globals);
    this.globals = registerGlobalSchema(globals, this.config);
    registerGlobalRoutes(this.globals.model, this.router);
  }

  getCollections() {
    return this.collections;
  }

  getGlobals() {
    return this.globals;
  }
}

module.exports = Payload;<|MERGE_RESOLUTION|>--- conflicted
+++ resolved
@@ -1,4 +1,3 @@
-<<<<<<< HEAD
 const mongoose = require('mongoose');
 const passportLocalMongoose = require('passport-local-mongoose');
 const connectMongoose = require('./init/connectMongoose');
@@ -19,33 +18,9 @@
 const validateGlobals = require('./globals/validate');
 const registerGlobalSchema = require('./globals/registerSchema');
 const registerGlobalRoutes = require('./globals/registerRoutes');
-=======
-import mongoose from 'mongoose';
-import passportLocalMongoose from 'passport-local-mongoose';
-import connectMongoose from './init/connectMongoose';
-import registerExpressMiddleware from './init/registerExpressMiddleware';
-import initPassport from './init/passport';
-import initCORS from './init/cors';
-import initUploads from './init/uploads';
-import initWebpack from './init/webpack';
-import initUserAuth from './auth/init';
-import baseUserFields from './auth/baseFields';
-import baseUploadFields from './uploads/baseUploadFields';
-import baseImageFields from './uploads/baseImageFields';
-import registerUploadRoutes from './uploads/routes';
-import registerConfigRoute from './routes/config';
-import validateCollection from './collections/validate';
-import buildCollectionSchema from './collections/buildSchema';
-import registerCollectionRoutes from './collections/registerRoutes';
-import validateGlobals from './globals/validate';
-import registerGlobalSchema from './globals/registerSchema';
-import registerGlobalRoutes from './globals/registerRoutes';
-import mongooseHidden from "mongoose-hidden";
->>>>>>> 986e26c0
 
 class Payload {
   constructor(options) {
-<<<<<<< HEAD
     this.collections = {};
     this.registerUser.bind(this);
     this.registerUpload.bind(this);
@@ -53,10 +28,7 @@
     this.getCollections.bind(this);
     this.getGlobals.bind(this);
 
-    // Setup & inititalization
-=======
     // Setup & initialization
->>>>>>> 986e26c0
     connectMongoose(options.config.mongoURL);
     registerExpressMiddleware(options);
     initPassport(options.app);
@@ -103,14 +75,10 @@
       model: this.User,
       config: this.config.user,
     }, this.router);
-  };
+  }
 
-<<<<<<< HEAD
   registerUpload() {
-=======
-  registerUpload = () => {
     // TODO: mongooseHidden on our upload model is hiding all the fields
->>>>>>> 986e26c0
     const uploadSchema = buildCollectionSchema(
       this.config.upload,
       this.config,
@@ -133,7 +101,7 @@
       model: this.Upload,
       config: this.config.upload,
     }, this.router);
-  };
+  }
 
   registerGlobals(globals) {
     validateGlobals(globals);
