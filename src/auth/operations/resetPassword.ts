--- conflicted
+++ resolved
@@ -90,18 +90,10 @@
 
     await authenticateLocalStrategy({ password: data.password, doc });
 
-    const fieldsToSign = collectionConfig.fields.reduce((signedFields, field) => {
-      if (fieldAffectsData(field) && field.saveToJWT) {
-        return {
-          ...signedFields,
-          [field.name]: user[field.name],
-        };
-      }
-      return signedFields;
-    }, {
+    const fieldsToSign = getFieldsToSign({
+      collectionConfig,
+      user,
       email: user.email,
-      id: user.id,
-      collection: collectionConfig.slug,
     });
 
     const token = jwt.sign(
@@ -125,34 +117,8 @@
 
       if (collectionConfig.auth.cookies.domain) cookieOptions.domain = collectionConfig.auth.cookies.domain;
 
-<<<<<<< HEAD
       args.res.cookie(`${config.cookiePrefix}-token`, token, cookieOptions);
     }
-=======
-  const fieldsToSign = getFieldsToSign({
-    collectionConfig,
-    user,
-    email: user.email,
-  });
-
-  const token = jwt.sign(
-    fieldsToSign,
-    secret,
-    {
-      expiresIn: collectionConfig.auth.tokenExpiration,
-    },
-  );
-
-  if (args.res) {
-    const cookieOptions = {
-      path: '/',
-      httpOnly: true,
-      expires: getCookieExpiration(collectionConfig.auth.tokenExpiration),
-      secure: collectionConfig.auth.cookies.secure,
-      sameSite: collectionConfig.auth.cookies.sameSite,
-      domain: undefined,
-    };
->>>>>>> e8f05165
 
     const fullUser = await payload.findByID({ collection: collectionConfig.slug, id: user.id, overrideAccess, depth, req });
     if (shouldCommit) await payload.db.commitTransaction(req.transactionID);
