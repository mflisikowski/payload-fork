--- conflicted
+++ resolved
@@ -1,18 +1,12 @@
-import { Express } from 'express';
+import { Express, Response } from 'express';
 import joi from 'joi';
 import 'joi-extract-type';
 import { DeepRequired } from 'ts-essentials';
 import { Transporter } from 'nodemailer';
 import SMTPConnection from 'nodemailer/lib/smtp-connection';
 import { GraphQLType } from 'graphql';
-<<<<<<< HEAD
 import schema from './schema';
 
-=======
-import { PayloadCollectionConfig } from '../collections/config/types';
-import { Global } from '../globals/config/types';
-import { PayloadRequest } from '../express/types/payloadRequest';
->>>>>>> 70a84d90
 import InitializeGraphQL from '../graphql';
 
 type MockEmailTransport = {
@@ -55,67 +49,14 @@
 
 export type Access = (args?: any) => boolean;
 
-<<<<<<< HEAD
 // Create type out of Joi schema
-// Extend the type with a bit more specificity
+// Extend the type with a bit more TypeScript specificity
 
-export type PayloadConfig = joi.extractType<typeof schema> & {
+type PayloadConfigFromSchema = joi.extractType<typeof schema>
+
+export interface PayloadConfig extends PayloadConfigFromSchema {
   graphQL: {
     mutations: {
-=======
-export type PayloadConfig = {
-  admin?: {
-    user?: string;
-    meta?: {
-      titleSuffix?: string;
-      ogImage?: string;
-      favicon?: string;
-    }
-    disable?: boolean;
-    indexHTML?: string;
-  };
-  collections?: PayloadCollectionConfig[];
-  globals?: Global[];
-  serverURL: string;
-  cookiePrefix?: string;
-  csrf?: string[];
-  cors?: string[];
-  publicENV?: { [key: string]: string };
-  compression?: { [key: string]: string };
-  routes?: {
-    api?: string;
-    admin?: string;
-    graphQL?: string;
-    graphQLPlayground?: string;
-  };
-  express?: {
-    json: {
-      limit?: number
-    }
-  },
-  email?: EmailOptions;
-  local?: boolean;
-  defaultDepth?: number;
-  maxDepth?: number;
-  rateLimit?: {
-    window?: number;
-    max?: number;
-    trustProxy?: boolean;
-    skip?: (req: PayloadRequest) => boolean;
-  };
-  upload?: {
-    limits?: {
-      fileSize?: number;
-    };
-  };
-  localization?: {
-    locales: string[];
-  };
-  defaultLocale?: string;
-  fallback?: boolean;
-  graphQL?: {
-    mutations?: {
->>>>>>> 70a84d90
       [key: string]: unknown
     } | ((graphQL: GraphQLType, payload: InitializeGraphQL) => any),
     queries: {
@@ -125,6 +66,9 @@
     disablePlaygroundInProduction: boolean;
   },
   email: EmailOptions,
-};
+  hooks: {
+    afterError: (err: Error, res: Response) => void,
+  }
+}
 
 export type Config = DeepRequired<PayloadConfig>