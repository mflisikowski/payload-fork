import React, { useState, useEffect, useCallback } from 'react';
import { useModal } from '@faceless-ui/modal';
import { useConfig } from '@payloadcms/config-provider';
import useFieldType from '../../useFieldType';
import withCondition from '../../withCondition';
import Button from '../../../elements/Button';
import Label from '../../Label';
import Error from '../../Error';
import { upload } from '../../../../../fields/validations';
import FileDetails from '../../../elements/FileDetails';
import AddModal from './Add';
import SelectExistingModal from './SelectExisting';
import { Props } from './types';

import './index.scss';
import FieldDescription from '../../FieldDescription';

const baseClass = 'upload';

const Upload: React.FC<Props> = (props) => {
  const { toggle } = useModal();
  const [internalValue, setInternalValue] = useState(undefined);
  const [missingFile, setMissingFile] = useState(false);
  const { collections, serverURL, routes: { api } } = useConfig();

  const {
    path: pathFromProps,
    name,
    required,
    admin: {
      readOnly,
      style,
      width,
<<<<<<< HEAD
=======
      condition,
      description,
>>>>>>> 8f90caeb
    } = {},
    label,
    validate = upload,
    relationTo,
    fieldTypes,
  } = props;

  const collection = collections.find((coll) => coll.slug === relationTo);

  const path = pathFromProps || name;
  const addModalSlug = `${path}-add`;
  const selectExistingModalSlug = `${path}-select-existing`;

  const memoizedValidate = useCallback((value) => {
    const validationResult = validate(value, { required });
    return validationResult;
  }, [validate, required]);

  const fieldType = useFieldType({
    path,
    validate: memoizedValidate,
  });

  const {
    value,
    showError,
    setValue,
    errorMessage,
  } = fieldType;

  const classes = [
    'field-type',
    baseClass,
    showError && 'error',
    readOnly && 'read-only',
  ].filter(Boolean).join(' ');

  useEffect(() => {
    if (typeof value === 'string') {
      const fetchFile = async () => {
        const response = await fetch(`${serverURL}${api}/${relationTo}/${value}`);

        if (response.ok) {
          const json = await response.json();
          setInternalValue(json);
        } else {
          setInternalValue(undefined);
          setValue(null);
          setMissingFile(true);
        }
      };

      fetchFile();
    }
  }, [value, setInternalValue, relationTo, api, serverURL, setValue]);

  return (
    <div
      className={classes}
      style={{
        ...style,
        width,
      }}
    >
      <Error
        showError={showError}
        message={errorMessage}
      />
      <Label
        htmlFor={path}
        label={label}
        required={required}
      />
      {collection?.upload && (
        <React.Fragment>
          {(internalValue && !missingFile) && (
            <FileDetails
              collection={collection}
              doc={internalValue}
              handleRemove={() => {
                setInternalValue(undefined);
                setValue(null);
              }}
            />
          )}
          {(!value || missingFile) && (
            <div className={`${baseClass}__wrap`}>
              <Button
                buttonStyle="secondary"
                onClick={() => {
                  toggle(addModalSlug);
                }}
              >
                Upload new
                {' '}
                {collection.labels.singular}
              </Button>
              <Button
                buttonStyle="secondary"
                onClick={() => {
                  toggle(selectExistingModalSlug);
                }}
              >
                Choose from existing
              </Button>
            </div>
          )}
          <AddModal {...{
            collection,
            slug: addModalSlug,
            fieldTypes,
            setValue: (val) => {
              setMissingFile(false);
              setValue(val.id);
              setInternalValue(val);
            },
          }}
          />
          <SelectExistingModal {...{
            collection,
            slug: selectExistingModalSlug,
            setValue: (val) => {
              setMissingFile(false);
              setValue(val.id);
              setInternalValue(val);
            },
            addModalSlug,
          }}
          />
          <FieldDescription
            value={value}
            description={description}
          />
        </React.Fragment>
      )}
    </div>
  );
};
export default withCondition(Upload);<|MERGE_RESOLUTION|>--- conflicted
+++ resolved
@@ -31,11 +31,7 @@
       readOnly,
       style,
       width,
-<<<<<<< HEAD
-=======
-      condition,
       description,
->>>>>>> 8f90caeb
     } = {},
     label,
     validate = upload,
