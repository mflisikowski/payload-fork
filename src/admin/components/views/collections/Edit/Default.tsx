import React from 'react';
import { Link, useRouteMatch } from 'react-router-dom';
import format from 'date-fns/format';
import { useConfig } from '@payloadcms/config-provider';
import Eyebrow from '../../../elements/Eyebrow';
import Form from '../../../forms/Form';
import Loading from '../../../elements/Loading';
import PreviewButton from '../../../elements/PreviewButton';
import FormSubmit from '../../../forms/Submit';
import RenderFields from '../../../forms/RenderFields';
import CopyToClipboard from '../../../elements/CopyToClipboard';
import DuplicateDocument from '../../../elements/DuplicateDocument';
import DeleteDocument from '../../../elements/DeleteDocument';
import Meta from '../../../utilities/Meta';
import fieldTypes from '../../../forms/field-types';
import RenderTitle from '../../../elements/RenderTitle';
import LeaveWithoutSaving from '../../../modals/LeaveWithoutSaving';
import Auth from './Auth';
import VersionsCount from '../../../elements/VersionsCount';
import Upload from './Upload';
import { Props } from './types';
import Autosave from '../../../elements/Autosave';

import Status from '../../../elements/Status';
import Publish from '../../../elements/Publish';
import SaveDraft from '../../../elements/SaveDraft';
import { useDocumentInfo } from '../../../utilities/DocumentInfo';
import { OperationContext } from '../../../utilities/OperationProvider';

import './index.scss';

const baseClass = 'collection-edit';

const DefaultEditView: React.FC<Props> = (props) => {
  const { params: { id } = {} } = useRouteMatch<Record<string, string>>();
  const { admin: { dateFormat }, routes: { admin } } = useConfig();
  const { publishedDoc } = useDocumentInfo();

  const {
    collection,
    isEditing,
    data,
    onSave,
    permissions,
    isLoading,
    initialState,
    apiURL,
    action,
    hasSavePermission,
  } = props;

  const {
    slug,
    fields,
    admin: {
      useAsTitle,
      disableDuplicate,
      preview,
      hideAPIURL,
    },
    versions,
    timestamps,
    auth,
    upload,
  } = collection;

  const classes = [
    baseClass,
    isEditing && `${baseClass}--is-editing`,
  ].filter(Boolean).join(' ');

  const operation = isEditing ? 'update' : 'create';

  return (
    <div className={classes}>
      {isLoading && (
        <Loading />
      )}
      {!isLoading && (
        <OperationContext.Provider value={operation}>
          <Form
            className={`${baseClass}__form`}
            method={id ? 'put' : 'post'}
            action={action}
            onSuccess={onSave}
            disabled={!hasSavePermission}
            initialState={initialState}
<<<<<<< HEAD
            validationOperation={isEditing ? 'update' : 'create'}
=======
>>>>>>> 89d56a08
          >
            <div className={`${baseClass}__main`}>
              <Meta
                title={`${isEditing ? 'Editing' : 'Creating'} - ${collection.labels.singular}`}
                description={`${isEditing ? 'Editing' : 'Creating'} - ${collection.labels.singular}`}
                keywords={`${collection.labels.singular}, Payload, CMS`}
              />
              <Eyebrow />
              {!(collection.versions?.drafts && collection.versions?.drafts?.autosave) && (
              <LeaveWithoutSaving />
              )}
              <div className={`${baseClass}__edit`}>
                <header className={`${baseClass}__header`}>
                  <h1>
                    <RenderTitle {...{ data, useAsTitle, fallback: '[Untitled]' }} />
                  </h1>
                </header>
                {auth && (
                <Auth
                  useAPIKey={auth.useAPIKey}
                  requirePassword={!isEditing}
                  verify={auth.verify}
                  collection={collection}
                  email={data?.email}
                  operation={operation}
                />
                )}
                {upload && (
                <Upload
                  data={data}
                  collection={collection}
                />
                )}
                <RenderFields
                  readOnly={!hasSavePermission}
                  permissions={permissions.fields}
                  filter={(field) => (!field?.admin?.position || (field?.admin?.position !== 'sidebar'))}
                  fieldTypes={fieldTypes}
                  fieldSchema={fields}
                />
              </div>
            </div>
            <div className={`${baseClass}__sidebar-wrap`}>
              <div className={`${baseClass}__sidebar`}>
                <div className={`${baseClass}__sidebar-sticky-wrap`}>
                  <ul className={`${baseClass}__collection-actions`}>
                    {(permissions?.create?.permission) && (
                    <React.Fragment>
                      <li><Link to={`${admin}/collections/${slug}/create`}>Create New</Link></li>
                      {!disableDuplicate && (
                      <li><DuplicateDocument slug={slug} /></li>
                      )}
                    </React.Fragment>
                    )}
                    {permissions?.delete?.permission && (
                    <li>
                      <DeleteDocument
                        collection={collection}
                        id={id}
                      />
                    </li>
                  )}
                  </ul>
                  <div className={`${baseClass}__document-actions${((collection.versions?.drafts && !collection.versions?.drafts?.autosave) || (isEditing && preview)) ? ` ${baseClass}__document-actions--has-2` : ''}`}>
                    {(preview && (!collection.versions?.drafts || collection.versions?.drafts?.autosave)) && (
                    <PreviewButton
                      generatePreviewURL={preview}
                      data={data}
                    />
                    )}
                    {hasSavePermission && (
                    <React.Fragment>
                      {collection.versions?.drafts && (
                        <React.Fragment>
                          {!collection.versions.drafts.autosave && (
                            <SaveDraft />
                          )}
                          <Publish />
                        </React.Fragment>
                      )}
                      {!collection.versions?.drafts && (
                        <FormSubmit>Save</FormSubmit>
                      )}
                    </React.Fragment>
                    )}
                  </div>
                  <div className={`${baseClass}__sidebar-fields`}>
                    {(isEditing && preview && (collection.versions?.drafts && !collection.versions?.drafts?.autosave)) && (
                    <PreviewButton
                      generatePreviewURL={preview}
                      data={data}
                    />
                    )}
                    {collection.versions?.drafts && (
                    <React.Fragment>
                      <Status />
                      {(collection.versions?.drafts.autosave && hasSavePermission) && (
                        <Autosave
                          publishedDocUpdatedAt={publishedDoc?.updatedAt || data?.createdAt}
                          collection={collection}
                          id={id}
                        />
                      )}
                    </React.Fragment>
                  )}
                    <RenderFields
                      readOnly={!hasSavePermission}
                      permissions={permissions.fields}
                      filter={(field) => field?.admin?.position === 'sidebar'}
                      fieldTypes={fieldTypes}
                      fieldSchema={fields}
                    />
                  </div>
                  {isEditing && (
                  <ul className={`${baseClass}__meta`}>
                    {!hideAPIURL && (
                      <li className={`${baseClass}__api-url`}>
                        <span className={`${baseClass}__label`}>
                          API URL
                          {' '}
                          <CopyToClipboard value={apiURL} />
                        </span>
                        <a
                          href={apiURL}
                          target="_blank"
                          rel="noopener noreferrer"
                        >
                          {apiURL}
                        </a>
                      </li>
                    )}
                    {versions && (
                      <li>
                        <div className={`${baseClass}__label`}>Versions</div>
                        <VersionsCount
                          collection={collection}
                          id={id}
                        />
                      </li>
                    )}
                    {timestamps && (
                      <React.Fragment>
                        {data.updatedAt && (
                          <li>
                            <div className={`${baseClass}__label`}>Last Modified</div>
                            <div>{format(new Date(data.updatedAt), dateFormat)}</div>
                          </li>
                        )}
                        {(publishedDoc?.createdAt || data?.createdAt) && (
                          <li>
                            <div className={`${baseClass}__label`}>Created</div>
                            <div>{format(new Date(publishedDoc?.createdAt || data?.createdAt), dateFormat)}</div>
                          </li>
                        )}
                      </React.Fragment>
                    )}
                  </ul>
                  )}
                </div>
              </div>
            </div>
          </Form>
        </OperationContext.Provider>
      )}
    </div>
  );
};

export default DefaultEditView;<|MERGE_RESOLUTION|>--- conflicted
+++ resolved
@@ -85,10 +85,6 @@
             onSuccess={onSave}
             disabled={!hasSavePermission}
             initialState={initialState}
-<<<<<<< HEAD
-            validationOperation={isEditing ? 'update' : 'create'}
-=======
->>>>>>> 89d56a08
           >
             <div className={`${baseClass}__main`}>
               <Meta
