/* eslint-disable no-use-before-define */
/* eslint-disable @typescript-eslint/no-explicit-any */
import { PaginateModel, Document, PassportLocalModel } from 'mongoose';
import { DeepRequired } from 'ts-essentials';
import { Access } from '../../config/types';
import { Field } from '../../fields/config/types';
import { PayloadRequest } from '../../express/types/payloadRequest';

interface PayloadModel extends PaginateModel<Document>, PassportLocalModel<Document>{}

export type Collection = {
  Model: PayloadModel;
  config: CollectionConfig;
};

export type CollectionConfig = DeepRequired<PayloadCollectionConfig>

export type PayloadCollectionConfig = {
  slug: string;
  labels?: {
    singular: string;
    plural: string;
  };
  fields: Field[];
  admin?: {
    useAsTitle?: string;
    defaultColumns?: string[];
    components?: any;
  };
  hooks?: {
    beforeOperation?: BeforeOperationHook[];
    beforeValidate?: BeforeValidateHook[];
    beforeChange?: BeforeChangeHook[];
    afterChange?: AfterChangeHook[];
    beforeRead?: BeforeReadHook[];
    afterRead?: AfterReadHook[];
    beforeDelete?: BeforeDeleteHook[];
    afterDelete?: AfterDeleteHook[];
    beforeLogin?: BeforeLoginHook[];
    afterLogin?: AfterLoginHook[];
    afterForgotPassword?: AfterForgotPasswordHook[];
    afterError?: AfterErrorHook;
  };
  access?: {
    create?: Access;
    read?: Access;
    update?: Access;
    delete?: Access;
    admin?: Access;
    unlock?: Access;
  };
  auth?: {
    tokenExpiration?: number;
    verify?:
    | boolean
    | { generateEmailHTML: string; generateEmailSubject: string };
    maxLoginAttempts?: number;
    lockTime?: number;
    useAPIKey?: boolean;
    cookies?:
    | {
      secure?: boolean;
      sameSite?: string;
      domain?: string;
    }
    | boolean;
    forgotPassword?: {
      generateEmailHTML?: (args?: { token?: string, email?: string, req?: PayloadRequest }) => string,
      generateEmailSubject?: (args?: { req?: PayloadRequest }) => string,
    }
  };
  upload?: {
    imageSizes?: ImageSize[];
    staticURL?: string;
    staticDir?: string;
    adminThumbnail?: string;
  };
};

export type ImageSize = {
  name: string,
  width: number,
  height: number,
  crop: string, // comes from sharp package
};

// Hooks

export type HookOperationType =
  | 'create'
  | 'read'
  | 'update'
  | 'delete'
  | 'refresh'
  | 'login'
  | 'forgotPassword';

export type BeforeOperationHook = (args?: {
  args?: any;
  operation: HookOperationType;
}) => any;

export type BeforeValidateHook = (args?: {
  data?: any;
  req?: PayloadRequest;
  operation: 'create' | 'update';
  originalDoc?: any; // undefined on 'create' operation
}) => any;

export type BeforeChangeHook = (args?: {
  data: any;
  req: PayloadRequest;
  operation: 'create' | 'update'
  originalDoc?: any; // undefined on 'create' operation
}) => any;

export type AfterChangeHook = (args?: {
  doc: any;
  req: PayloadRequest;
  operation: 'create' | 'update';
}) => any;

export type BeforeReadHook = (args?: {
  doc: any;
  req: PayloadRequest;
  query: { [key: string]: any };
}) => any;

export type AfterReadHook = (args?: {
  doc: any;
  req: PayloadRequest;
  query: { [key: string]: any };
}) => any;

export type BeforeDeleteHook = (args?: {
  req: PayloadRequest;
  id: string;
}) => any;

export type AfterDeleteHook = (args?: {
  req: PayloadRequest;
  id: string;
  doc: any;
}) => any;

export type BeforeLoginHook = (args?: {
  req: PayloadRequest;
}) => any;

export type AfterLoginHook = (args?: {
  req: PayloadRequest;
  user: any;
  token: string;
}) => any;

export type AfterForgotPasswordHook = (args?: {
  args?: any;
}) => any;

<<<<<<< HEAD
export type PaginatedDocs = {
  docs: unknown[]
  totalDocs: number
  limit: number
  totalPages: number
  page: number
  pagingCounter: number
  hasPrevPage: boolean
  hasNextPage: boolean
  prevPage: number | null
  nextPage: number | null
}
=======
export type AfterErrorHook = (args?: { [p: string]: any }, response?: any) => any;
>>>>>>> 70a84d90
<|MERGE_RESOLUTION|>--- conflicted
+++ resolved
@@ -1,10 +1,13 @@
 /* eslint-disable no-use-before-define */
 /* eslint-disable @typescript-eslint/no-explicit-any */
+import joi from 'joi';
+import 'joi-extract-type';
 import { PaginateModel, Document, PassportLocalModel } from 'mongoose';
 import { DeepRequired } from 'ts-essentials';
 import { Access } from '../../config/types';
 import { Field } from '../../fields/config/types';
 import { PayloadRequest } from '../../express/types/payloadRequest';
+import schema from './schema';
 
 interface PayloadModel extends PaginateModel<Document>, PassportLocalModel<Document>{}
 
@@ -13,69 +16,33 @@
   config: CollectionConfig;
 };
 
-export type CollectionConfig = DeepRequired<PayloadCollectionConfig>
+type PayloadCollectionConfigFromSchema = joi.extractType<typeof schema>
 
-export type PayloadCollectionConfig = {
-  slug: string;
-  labels?: {
-    singular: string;
-    plural: string;
-  };
-  fields: Field[];
-  admin?: {
-    useAsTitle?: string;
-    defaultColumns?: string[];
-    components?: any;
-  };
-  hooks?: {
-    beforeOperation?: BeforeOperationHook[];
-    beforeValidate?: BeforeValidateHook[];
-    beforeChange?: BeforeChangeHook[];
-    afterChange?: AfterChangeHook[];
-    beforeRead?: BeforeReadHook[];
-    afterRead?: AfterReadHook[];
-    beforeDelete?: BeforeDeleteHook[];
-    afterDelete?: AfterDeleteHook[];
-    beforeLogin?: BeforeLoginHook[];
-    afterLogin?: AfterLoginHook[];
-    afterForgotPassword?: AfterForgotPasswordHook[];
-    afterError?: AfterErrorHook;
-  };
+interface PayloadCollectionConfig extends PayloadCollectionConfigFromSchema {
+  hooks: {
+    beforeOperation: BeforeOperationHook[];
+    beforeValidate: BeforeValidateHook[];
+    beforeChange: BeforeChangeHook[];
+    afterChange: AfterChangeHook[];
+    beforeRead: BeforeReadHook[];
+    afterRead: AfterReadHook[];
+    beforeDelete: BeforeDeleteHook[];
+    afterDelete: AfterDeleteHook[];
+    beforeLogin: BeforeLoginHook[];
+    afterLogin: AfterLoginHook[];
+    afterForgotPassword: AfterForgotPasswordHook[];
+  }
   access?: {
     create?: Access;
     read?: Access;
     update?: Access;
     delete?: Access;
     admin?: Access;
-    unlock?: Access;
+    unlock: Access;
   };
-  auth?: {
-    tokenExpiration?: number;
-    verify?:
-    | boolean
-    | { generateEmailHTML: string; generateEmailSubject: string };
-    maxLoginAttempts?: number;
-    lockTime?: number;
-    useAPIKey?: boolean;
-    cookies?:
-    | {
-      secure?: boolean;
-      sameSite?: string;
-      domain?: string;
-    }
-    | boolean;
-    forgotPassword?: {
-      generateEmailHTML?: (args?: { token?: string, email?: string, req?: PayloadRequest }) => string,
-      generateEmailSubject?: (args?: { req?: PayloadRequest }) => string,
-    }
-  };
-  upload?: {
-    imageSizes?: ImageSize[];
-    staticURL?: string;
-    staticDir?: string;
-    adminThumbnail?: string;
-  };
-};
+}
+
+export type CollectionConfig = DeepRequired<PayloadCollectionConfig>
 
 export type ImageSize = {
   name: string,
@@ -157,7 +124,6 @@
   args?: any;
 }) => any;
 
-<<<<<<< HEAD
 export type PaginatedDocs = {
   docs: unknown[]
   totalDocs: number
@@ -169,7 +135,4 @@
   hasNextPage: boolean
   prevPage: number | null
   nextPage: number | null
-}
-=======
-export type AfterErrorHook = (args?: { [p: string]: any }, response?: any) => any;
->>>>>>> 70a84d90
+}