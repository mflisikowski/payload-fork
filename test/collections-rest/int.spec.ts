--- conflicted
+++ resolved
@@ -1,17 +1,4 @@
-<<<<<<< HEAD
-import { randomBytes } from 'crypto';
-import { initPayloadTest } from '../helpers/configHelpers';
-import type { Relation } from './config';
-import config, { customIdNumberSlug, customIdSlug, errorOnHookSlug, pointSlug, relationSlug, slug } from './config';
-import payload from '../../src';
-import { RESTClient } from '../helpers/rest';
-import type { ErrorOnHook, Post } from './payload-types';
-import { mapAsync } from '../../src/utilities/mapAsync';
-
-let client: RESTClient;
-=======
 import { randomBytes } from 'crypto'
-import mongoose from 'mongoose'
 
 import type { Relation } from './config'
 import type { ErrorOnHook, Post } from './payload-types'
@@ -30,7 +17,6 @@
 } from './config'
 
 let client: RESTClient
->>>>>>> 48398db2
 
 describe('collections-rest', () => {
   beforeAll(async () => {
@@ -258,13 +244,8 @@
         })
 
         const { status, docs } = await client.deleteMany<Post>({
-<<<<<<< HEAD
           where: { title: { equals: 'title' } },
         });
-=======
-          where: { title: { eq: 'title' } },
-        })
->>>>>>> 48398db2
 
         expect(status).toEqual(200)
         expect(docs[0].title).toEqual('title') // Check was not modified
@@ -324,7 +305,6 @@
           expect(foundDoc.id).toEqual(doc.id)
         })
 
-<<<<<<< HEAD
         it('should query - equals', async () => {
           const customId = `custom-${randomBytes(32).toString('hex').slice(0, 12)}`;
           const { doc } = await client.create({ slug: customIdSlug, data: { id: customId, name: 'custom-id-name' } });
@@ -337,18 +317,6 @@
           const customId = `custom-${randomBytes(32).toString('hex').slice(0, 12)}`;
           const { doc } = await client.create({ slug: customIdSlug, data: { id: customId, name: 'custom-id-name' } });
           const { result } = await client.find({ slug: customIdSlug, query: { id: { like: 'custom' } } });
-=======
-        it('should query', async () => {
-          const customId = `custom-${randomBytes(32).toString('hex').slice(0, 12)}`
-          const { doc } = await client.create({
-            slug: customIdSlug,
-            data: { id: customId, name: 'custom-id-name' },
-          })
-          const { result } = await client.find({
-            slug: customIdSlug,
-            query: { id: { like: 'custom' } },
-          })
->>>>>>> 48398db2
 
           expect(result.docs.map(({ id }) => id)).toContain(doc.id)
         })
